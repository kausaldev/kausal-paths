from enum import Enum

FORECAST_COLUMN = 'Forecast'
YEAR_COLUMN = 'Year'
VALUE_COLUMN = 'Value'
IMPACT_COLUMN = 'Impact'
FORECAST_x = 'Forecast_x'
FORECAST_y = 'Forecast_y'
VALUE_x = 'Value_x'
VALUE_y = 'Value_y'

EMISSION_UNIT = 'kg'
BASELINE_VALUE_COLUMN = 'BaselineValue'
<<<<<<< HEAD

#
# Quantities
#
EMISSION_QUANTITY = 'emissions'
ENERGY_QUANTITY = 'energy'
MILEAGE_QUANTITY = 'mileage'
EMISSION_FACTOR_QUANTITY = 'emission_factor'
ACTIVITY_QUANTITIES = [EMISSION_QUANTITY, ENERGY_QUANTITY, MILEAGE_QUANTITY, 'mass']

KNOWN_QUANTITIES = ACTIVITY_QUANTITIES + [
    'emission_factor', 'population', 'per_capita', 'fuel_consumption',
    'ratio', 'exposure', 'exposure-response', 'disease_burden',
]

=======
KNOWN_QUANTITIES = [
    'emissions', 'energy', 'emission_factor', 'mileage', 'population', 'per_capita',
    'fuel_consumption', 'ratio', 'exposure', 'exposure-response', 'disease_burden', 'case_burden',
    'mass', 'consumption', 'mass_concentration', 'body_weight', 'incidence', 'fraction',
    'probability', 'ingestion'
]
ACTIVITY_QUANTITIES = ['emissions', 'energy', 'mileage', 'mass']
>>>>>>> be6727dc


class DecisionLevel(Enum):
    MUNICIPALITY = 1
    NATION = 2
    EU = 3<|MERGE_RESOLUTION|>--- conflicted
+++ resolved
@@ -11,7 +11,6 @@
 
 EMISSION_UNIT = 'kg'
 BASELINE_VALUE_COLUMN = 'BaselineValue'
-<<<<<<< HEAD
 
 #
 # Quantities
@@ -24,18 +23,10 @@
 
 KNOWN_QUANTITIES = ACTIVITY_QUANTITIES + [
     'emission_factor', 'population', 'per_capita', 'fuel_consumption',
-    'ratio', 'exposure', 'exposure-response', 'disease_burden',
-]
-
-=======
-KNOWN_QUANTITIES = [
-    'emissions', 'energy', 'emission_factor', 'mileage', 'population', 'per_capita',
-    'fuel_consumption', 'ratio', 'exposure', 'exposure-response', 'disease_burden', 'case_burden',
+    'ratio', 'exposure', 'exposure-response', 'disease_burden', 'case_burden',
     'mass', 'consumption', 'mass_concentration', 'body_weight', 'incidence', 'fraction',
     'probability', 'ingestion'
 ]
-ACTIVITY_QUANTITIES = ['emissions', 'energy', 'mileage', 'mass']
->>>>>>> be6727dc
 
 
 class DecisionLevel(Enum):
