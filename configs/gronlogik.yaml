id: gronlogik
default_language: sv
supported_languages: [en, fi]
site_url: https://gronlogik.paths.kausal.tech
dataset_repo:
  url: https://github.com/kausaltech/dvctest.git
  commit: 676d333cdb0c68659b0248b0de1274bbe887f64e
name_fi: Grön logik -projekti rakennusten ilmastotoimista
name_en: Green logic, potential of energy efficiency actions on buildings
name: Grön logik, potential för energieffektivisering i byggnader
owner: Kausal & Anthesis
owner_en: Kausal & Anthesis
theme_identifier: default
target_year: 2062
reference_year: 2019
minimum_historical_year: 2019
maximum_historical_year: 2021
emission_unit: kt/a
emission_forecast_from: 2021

action_groups:
- id: apartment
  name_fi: Kerrostalot
  name_en: Apartment buildings
  name: Flerbostadshus
  color: '#AD3963'
- id: single_family
  name_fi: Omakotitalot
  name_en: Single-family houses
  name: Småhus
  color: '#E8B455'
- id: office
  name_fi: Toimistorakennukset
  name_en: Office buildings
  name: Kontor
  color: '#668EC9'
- id: school
  name_fi: Koulut
  name_en: Schools
  name: Skolor
  color: '#397368'
- id: general
  name_fi: Yleinen
  name_en: General
  name: Allmän
  color: '#cccccc'

action_efficiency_pairs:
- cost_node: discounted_net_cost
  impact_node: net_energy_consumption
  invert_cost: false
  invert_impact: true
  efficiency_unit: SEK/kWh
  cost_unit: MSEK
  impact_unit: TWh
  plot_limit_efficiency: 10
  label_fi: Energiansäästön marginaalikustannus
  label_en: Marginal cost in energy savings
  label: Marginalnettokostnad för energibesparing
- cost_node: discounted_net_cost
  impact_node: net_emissions
  invert_cost: false
  invert_impact: true
  efficiency_unit: SEK/t
  cost_unit: MSEK
  impact_unit: Mt
  plot_limit_efficiency: 60000
  label_fi: Päästövähennysten marginaalikustannus
  label_en: Marginal cost in net emissions
  label: Marginalnettokostnad för utsläppsminskning
- cost_node: discounted_net_cost
  impact_node: net_electricity_consumption
  invert_cost: false
  invert_impact: true
  efficiency_unit: SEK/kWh
  cost_unit: MSEK
  impact_unit: TWh
  plot_limit_efficiency: 10
  label_fi: Sähkönsäästön marginaalikustannus
  label_en: Marginal cost in electricity savings
  label: Marginalnettokostnad för elbesparing
- cost_node: cost_per_area
  impact_node: net_electricity_consumption_per_area
  invert_cost: false
  invert_impact: true
  efficiency_unit: SEK/kWh
  cost_unit: SEK/m**2
  impact_unit: kWh/m**2
  plot_limit_efficiency: 10
  label_fi: Sähkönsäästön marginaalikustannus per ala
  label_en: Marginal cost in electricity savings per area
  label: Marginalnettokostnad för elbesparing per area

params:
- id: municipality_name
  label: Municipality
  value: Tampere
- id: all_in_investment  # OK
  label: Alla investeringar sker första året (inte kontinuerligt)
#  label: All investments happen during the first year (not continuously)
  is_customizable: true
  value: true
- id: discount_rate  # JSON.parse: unexpected character at line 2 column 1 of the JSON data
  label: Diskonteringsränta (%/år)
#  label: Discount rate (%/yr.)
  description: Speed of value decrease for monetary variables
  is_customizable: true
  value: 3.5
  min_value: 0
  max_value: 18
  step: 1
  unit: '%'
- id: avoided_electricity_capacity_price  # null
  label: Benefit for avoiding new electricity capacity (SEK/kWh)
  is_customizable: false
  value: 0.4
  min_value: 0.3
  max_value: 0.5
  step: 0.1
  unit: SEK/kWh
- id: health_impacts_per_kwh  # null
  is_customizable: false
  label: Cost of health impacts (SEK/kWh)
  value: 0.07344
  min_value: 0.07
  max_value: 0.08
  step: 0.001
  unit: SEK/kWh
- id: heat_co2_ef  # OK
  label: Emissionsfaktor för värmeproduktion (g CO2/kWh)
#  label: Emission factor of heat production (g CO2/kWh)
  is_customizable: true
  value: 52
  min_value: 40
  max_value: 70
  step: 1
  unit: g/kWh
- id: electricity_co2_ef  # OK
  label: Emissionsfaktor för elproduktion (g CO2/kWh)
#  label: Emission factor of electricity production (g CO2/kWh)
  is_customizable: true
  value: 93.2
  min_value: 80
  max_value: 140
  step: 1
  unit: g/kWh
- id: renovation_rate_baseline  # OK
  label: Baslinje renoveringstakt (%/år)
#  label: Baseline renovation rate (%/yr.)
  is_customizable: true
  value: 0.5
  min_value: 0
  max_value: 2
  step: 1
  unit: '%/a'
- id: price_of_co2  # OK
  value: 6450
  min_value: 1000
  max_value: 10000
  step: 100
  unit: SEK/t
  is_customizable: true
  label: Koldioxidkostnad (SEK/t)
#  label: Carbon dioxide cost (SEK/t)
#    description: Koldioxidkostnad. Uppdaterade utifrån ASEK - EU ETS, eftersom kostnaderna
#      för utsläppsrätter redan är internaliserade i privatekonomiska kostnader. 
#      Förut 7000kr/ton co2. Nu 7000-550=6450. (550 var genomsnittspriset 2021)
#      ASEK 7.0, Trafikverkets Analysmetod och samhällsekonomiska kalkylvärden (2020)
#      https://www.naturvardsverket.se/om-oss/aktuellt/nyheter-och-pressmeddelanden/utslappen-okade-med-106-procent-i-eus-utslappshandel-2021/
- id: price_of_co2_annual_change  # OK
  value: 3
  min_value: 0
  max_value: 5
  step: 1
  unit: '%'
  is_customizable: true
  label: CO2 kostnadsökningtakt (%/år)
#  label: CO2 cost increase rate (%/yr.)
- id: price_of_electricity  # OK
  value: 0.670
  min_value: 0
  max_value: 5.0
  step: 1
  unit: SEK/kWh
  is_customizable: true
  label: Nuvarande elpris (SEK/kWh)
#  label: Current electricity price (SEK/kWh)
- id: price_of_electricity_annual_change  # OK
  value: 0
  min_value: 0
  max_value: 5
  step: 1
  unit: '%'
  is_customizable: true
  label: Kostnadsökningstakt av elpris (%/år)
#  label: Electricity price increase rate (%/yr.)
- id: price_of_heat  # OK
  value: 0.6944
  min_value: 0
  max_value: 0.8
#  step: 0.1
  unit: SEK/kWh
  is_customizable: true
  label: Nuvarande värmepris (SEK/kWh)
#  label: Current heat price (SEK/kWh)
- id: price_of_heat_annual_change  # OK
  value: 0
  min_value: 0
  max_value: 5
  step: 1
  unit: '%'
  is_customizable: true
  label: Kostnadsökningstakt av värmepris (%/år)
#  label: Heat price increase rate (%/yr.)
- id: include_energy_taxes
  label: Inkludera skatter och avgifter?
#  label: Include taxes?
  is_customizable: true
  value: false
- id: include_co2
  label: Inkludera CO2-kostnader?
#  label: Include CO2 costs?
  is_customizable: true
  value: true
- id: include_health
  label: Inkludera hälsoeffekter?
#  label: Include health impacts?
  is_customizable: true
  value: true
- id: include_el_avoided
  label: Inkludera elkapacitetsbesparingar?
#  label: Include electricity production capacity costs?
  is_customizable: true
  value: true

emission_sectors:
- id: net_emissions
  name_fi: Kokonaispäästöt
  name_en: Net emissions
  name: Netutsläpp
  is_outcome: true

- id: apartment_building_emissions
  name_fi: Kerrostalojen päästöt
  name_en: Apartment building emissions
  name: Flerbostadshusutsläpp
  part_of: net_emissions
  color: '#AD3963'
- id: single_family_emissions
  name_fi: Omakotitalojen päästöt
  name_en: Single house emissions
  name: Småhusutsläpp
  part_of: net_emissions
  color: '#E8B455'
- id: office_building_emissions
  name_fi: Toimistorakennusten päästöt
  name_en: Office building emissions
  name: Kontorutsläpp
  part_of: net_emissions
  color: '#668EC9'
- id: school_emissions
  name_fi: Koulujen päästöt
  name_en: School emissions
  name: Skolutsläpp
  part_of: net_emissions
  color: '#397368'
#    color: '#F4D240'


nodes:
- id: price_of_co2
  name_fi: Hiilidioksidikustannus
  name_en: Cost of carbon dioxide
  name: Koldioxidkostnad
  quantity: unit_price
  unit: SEK/t
  tags: cost_co2
  type: costs.ExponentialNode
  params:
  - id: current_value
    ref: price_of_co2
  - id: annual_change
    ref: price_of_co2_annual_change

- id: base_price_of_electricity
  name_fi: Sähkön veroton hinta
  name_en: Price of electricity wo tax
  name: Elpris utan skatt
  quantity: unit_price
  unit: SEK/kWh
  type: costs.ExponentialNode
  historical_values: [[2019, 1.330], [2021, 2.5365]]
  params:
  - id: current_value
    ref: price_of_electricity
  - id: annual_change
    ref: price_of_electricity_annual_change

- id: price_of_electricity
  name_fi: Sähkön hinta
  name_en: Price of electricity
  name: Elpris
  quantity: unit_price
  unit: SEK/kWh
  type: costs.EnergyCostNode
  input_nodes:
  - base_price_of_electricity
  params:
  - id: added_value_tax
    value: 25
  - id: network_price
    value: 0.989
  - id: handling_fee
    value: 0.228
  - id: certificate
    value: 0.32
  - id: energy_tax
    value: 0.450

- id: base_price_of_heat
  name_fi: Lämmityksen veroton hinta
  name_en: Price of heat wo tax
  name: Värmepris utan skatt
  quantity: unit_price
  unit: SEK/kWh
  type: costs.ExponentialNode
  historical_values: [[2019, 0.940], [2021, 0.868]]
  params:
  - id: current_value
    ref: price_of_heat
  - id: annual_change
    ref: price_of_heat_annual_change

- id: price_of_heat
  name_fi: Lämmön hinta
  name_en: Price of heat
  name: Värmepris
  quantity: unit_price
  unit: SEK/kWh
  type: costs.EnergyCostNode
  input_nodes:
  - base_price_of_heat
  params:
  - id: added_value_tax
    value: 25
  - id: network_price
    value: 0.0
  - id: handling_fee
    value: 0.0
  - id: certificate
    value: 0.0
  - id: energy_tax
    value: 0.0

- id: total_net_cost
  name_fi: Nettokustannukset
  name_en: Total net cost
  name: Totala nettokostnader
  type: simple.AdditiveNode
  quantity: currency
  unit: MSEK/a
  input_nodes:
  - cost_single_family
  - cost_apartment
  - cost_office
  - cost_school

- id: discounted_net_cost
  name: Diskonterade nettokostnader
  name_fi: Diskontatut nettokustannukset
  name_en: Discounted net cost
  type: costs.ExponentialNode
  quantity: currency
  unit: MSEK/a
  input_nodes: [total_net_cost]
  params:
  - id: annual_change
    ref: discount_rate
  - id: is_decreasing_rate
    value: true

- id: emissions_reduction
  name_fi: Päästövähennys
  name_en: Emissions reduction
  name: Utsläppsminskning
  type: simple.FixedMultiplierNode
  quantity: emissions
  unit: kt/a
  params:
  - id: multiplier
    value: -1
  input_nodes:
  - net_emissions

- id: net_energy_consumption
  name_fi: Energiankulutus
  name_en: Energy consumption
  name: Energikonsumtion
  type: simple.AdditiveNode
  quantity: energy
  unit: GWh/a
  input_nodes:
  - energy_single_family
  - energy_apartment
  - energy_office
  - energy_school

- id: net_electricity_consumption
  name_fi: Sähkönkulutus
  name_en: Electricity consumption
  name: Elkonsumtion
  type: simple.AdditiveNode
  quantity: energy
  unit: GWh/a
  input_nodes:
  - electricity_single_family
  - electricity_apartment
  - electricity_office
  - electricity_school

- id: net_electricity_consumption_per_area
  name_fi: Sähkönkulutus per ala
  name_en: Electricity consumption per area
  name: Elkonsumtion per ytarea
  type: simple.AdditiveNode
  quantity: energy
  unit: kWh/a/m**2
  input_nodes:
  - electricity_per_area_single_family
  - electricity_per_area_apartment
  - electricity_per_area_office
  - electricity_per_area_school

- id: cost_per_area
  name_fi: Kustannus per ala
  name_en: Cost per area
  name: Kostnad per ytarea
  type: simple.AdditiveNode
  quantity: currency
  unit: SEK/a/m**2
  input_nodes:
  - cost_per_area_single_family
  - cost_per_area_apartment
  - cost_per_area_office
  - cost_per_area_school

  ############## Single family houses

- id: floor_area_single_family
  name_fi: Omakotitalojen rakennusala
  name_en: Floor area of single family houses
  name: Ytarea i småhus
  quantity: number
  unit: m**2
  type: simple.AdditiveNode
  historical_values: [[2019, 313000000.0]]
  tags: floor_area

- id: electricity_per_area_single_family
  name_fi: Sähkönkulutus per ala omakotitalossa
  name_en: Electricity per area single family
  name: El per ytarea i småhus
  quantity: energy
  unit: kWh/a/m**2
  type: simple.AdditiveNode
  historical_values: [[2019, 50]]    # Placeholder from http://en.opasnet.org/w/Energy_use_of_buildings
  params:
  - id: metric
    value: Electricity

- id: heat_per_area_single_family
  name_fi: Lämmönkulutus per ala omakotitalossa
  name_en: Heat per area single family
  name: Värme per ytarea i småhus
  quantity: energy
  unit: kWh/a/m**2
  type: simple.AdditiveNode
  historical_values: [[2019, 101.6]]    # Energimyndigheten 31.8 TWh / 313 M m2
  params:
  - id: metric
    value: Heat

- id: renovation_cost_per_area_single_family
  name_fi: Korjauskustannus per ala omakotitalossa
  name_en: Renovation cost per area single family
  name: Reparationskostnad per ytarea i småhus
  quantity: currency
  unit: SEK/a/m**2
  type: simple.AdditiveNode
  params:
  - id: metric
    value: RenovCost

- id: emissions_electricity_per_area_single_family
  name_fi: Sähkönkulutuksen päästöt per ala omakotitalossa
  name_en: Emissions electricity per area single family
  name: Utsläpp av elkonsumtion per ytarea i småhus
  quantity: emissions
  unit: kg/a/m**2
  type: simple.FixedMultiplierNode
  params:
  - id: multiplier
    ref: electricity_co2_ef
  input_nodes:
  - electricity_per_area_single_family
  output_nodes:
  - emissions_per_area_single_family

- id: emissions_heat_per_area_single_family
  name_fi: Lämmönkulutuksen päästöt per ala omakotitalossa
  name_en: Emissions from heat per area single family
  name: Utsläpp av värme per ytarea i småhus
  quantity: emissions
  unit: kg/a/m**2
  type: simple.FixedMultiplierNode
  params:
  - id: multiplier
    ref: heat_co2_ef
  input_nodes:
  - heat_per_area_single_family
  output_nodes:
  - emissions_per_area_single_family

- id: emissions_per_area_single_family
  name_fi: Päästöt per ala omakotitalossa
  name_en: Emissions per area single family
  name: Utsläpp per ytarea i småhus
  quantity: emissions
  unit: kg/a/m**2
  type: simple.AdditiveNode
  output_nodes:
  - emissions_single_family

- id: emissions_single_family
  name_fi: Omakotitalon päästöt
  name_en: Emissions single family
  name: Utsläpp i småhus
  quantity: emissions
  unit: kt/a
  type: simple.MultiplicativeNode
  input_nodes:
  - floor_area_single_family
  output_nodes:
  - single_family_emissions

- id: energy_per_area_single_family
  name_fi: Energiankulutus per ala omakotitalossa
  name_en: Energy per area single family
  name: Energi per ytarea i småhus
  quantity: energy
  unit: kWh/a/m**2
  type: simple.AdditiveNode
  historical_values: [[2019, 200]]    # Placeholder
  input_nodes:
  - heat_per_area_single_family
  - electricity_per_area_single_family

- id: energy_single_family
  name_fi: Energiankulutus omakotitalossa
  name_en: Energy consumption single family
  name: Energikonsumtion i småhus
  quantity: energy
  unit: GWh/a
  type: simple.MultiplicativeNode
  input_nodes:
  - floor_area_single_family
  - energy_per_area_single_family

- id: electricity_single_family
  name_fi: Sähkönkulutus omakotitalossa
  name_en: Electricity consumption isingle family
  name: Elkonsumtion is småhus
  quantity: energy
  unit: GWh/a
  type: simple.MultiplicativeNode
  input_nodes:
  - floor_area_single_family
  - electricity_per_area_single_family

- id: electricity_cost_per_area_single_family
  name_fi: Sähkökustannus per ala omakotitalossa
  name_en: Electricity cost per area single family
  name: Elkostnad per ytarea i småhus
  quantity: currency
  unit: SEK/a/m**2
  type: simple.MultiplicativeNode
  input_nodes:
  - electricity_per_area_single_family
  - price_of_electricity

- id: heat_cost_per_area_single_family
  name_fi: Lämpökustannus per ala omakotitalossa
  name_en: Heat cost per area singe family
  name: Värmekostnad per ytarea i småhus
  quantity: currency
  unit: SEK/a/m**2
  type: simple.MultiplicativeNode
  input_nodes:
  - heat_per_area_single_family
  - price_of_heat

- id: avoided_capacity_cost_per_area_single_family
  name_fi: Vältetty sähköntuotantokapasiteetti per ala omakotitalossa
  name_en: Avoided capacity cost per area single family
  name: Undvikt elutbyggnadskostnad per ytarea is småhus
  quantity: currency
  unit: SEK/a/m**2
  type: simple.FixedMultiplierNode
  params:
  - id: multiplier
    ref: avoided_electricity_capacity_price
  input_nodes:
  - electricity_per_area_single_family
  tags: capacity_cost

- id: health_cost_per_area_single_family
  name_fi: Terveysvaikutus per ala omakotitalossa
  name_en: Health cost per area single family
  name: Hälsokostnad per ytarea is småhus
  quantity: currency
  unit: SEK/a/m**2
  type: simple.FixedMultiplierNode
  params:
  - id: multiplier
    ref: health_impacts_per_kwh
  input_nodes:
  - energy_per_area_single_family
  tags: health_cost

- id: co2_cost_per_area_single_family
  name_fi: CO2-kustannus per ala omakotitalossa
  name_en: CO2 cost per area single family
  name: CO2-kostnad per ytarea i småhus
  quantity: currency
  unit: SEK/a/m**2
  type: simple.MultiplicativeNode
  input_nodes:
  - price_of_co2
  - emissions_per_area_single_family
  tags: co2_cost

- id: cost_per_area_single_family
  name_fi: Kustannus per ala omakotitalossa
  name_en: Cost per area single family
  name: Kostnad per ytarea i småhus
  quantity: currency
  unit: SEK/a/m**2
  type: costs.SelectiveNode
  input_nodes:
  - renovation_cost_per_area_single_family
  - electricity_cost_per_area_single_family
  - heat_cost_per_area_single_family
  - avoided_capacity_cost_per_area_single_family
  - health_cost_per_area_single_family
  - co2_cost_per_area_single_family

- id: cost_single_family
  name_fi: Kustannukset omakotitalossa
  name_en: Cost single family
  name: Kostnader i småhus
  quantity: currency
  unit: MSEK/a
  type: simple.MultiplicativeNode
  input_nodes:
  - cost_per_area_single_family
  - floor_area_single_family

  ############## Apartment buildings

- id: floor_area_apartment
  name_fi: Kerrostalojen rakennusala
  name_en: Floor area of apartment houses
  name: Ytarea flerbostadshus
  quantity: number
  unit: m**2
  type: simple.AdditiveNode
  historical_values: [[2019, 211000000.0]]
  tags: floor_area

- id: electricity_per_area_apartment
  name_fi: Sähkönkulutus per ala kerrostalossa
  name_en: Electricity per area apartment
  name: Elkonsumtion per ytarea i flerbostadshus
  quantity: energy
  unit: kWh/a/m**2
  type: simple.AdditiveNode
  historical_values: [[2019, 50]]    # Placeholder from http://en.opasnet.org/w/Energy_use_of_buildings
  params:
  - id: metric
    value: Electricity

- id: heat_per_area_apartment
  name_fi: Lämmönkulutus per ala kerrostalossa
  name_en: Heat consumption per area apartment
  name: Värmekonsumtion per ytarea i flerbostadshus
  quantity: energy
  unit: kWh/a/m**2
  type: simple.AdditiveNode
  historical_values: [[2019, 129.4]]    # Energimyndigheten 27.3 TWh / 211 M km
  params:
  - id: metric
    value: Heat

- id: renovation_cost_per_area_apartment
  name_fi: Korjauskustannus per ala kerrostalossa
  name_en: Renovation cost per area apartment
  name: Reparationskostnad per ytarea i flerbostadshus
  quantity: currency
  unit: SEK/a/m**2
  type: simple.AdditiveNode
  params:
  - id: metric
    value: RenovCost

- id: emissions_electricity_per_area_apartment
  name_fi: Sähkönkulutuksen päästöt per ala kerrostalossa
  name_en: Emissions from electricity per area apartment
  name: Uttsläpp av elkonsumtion per ytarea i flerbostadshus
  quantity: emissions
  unit: kg/a/m**2
  type: simple.FixedMultiplierNode
  params:
  - id: multiplier
    ref: electricity_co2_ef
  input_nodes:
  - electricity_per_area_apartment
  output_nodes:
  - emissions_per_area_apartment

- id: emissions_heat_per_area_apartment
  name_fi: Lämmönkulutuksen päästöt per ala kerrostalossa
  name_en: Emissions from heat per area apartment
  name: Utsläpp av värmekonsumtion per ytarea i flerbostadshus
  quantity: emissions
  unit: kg/a/m**2
  type: simple.FixedMultiplierNode
  params:
  - id: multiplier
    ref: heat_co2_ef
  input_nodes:
  - heat_per_area_apartment
  output_nodes:
  - emissions_per_area_apartment

- id: emissions_per_area_apartment
  name_fi: Päästöt per ala kerrostalossa
  name_en: Emissions per area apartment
  name: Utsläpp per ytarea i flerbostadshus
  quantity: emissions
  unit: kg/a/m**2
  type: simple.AdditiveNode
  output_nodes:
  - emissions_apartment

- id: emissions_apartment
  name_fi: Omakotitalon päästöt
  name_en: Emissions apartment
  name: Utsläpp i flerbostadshus
  quantity: emissions
  unit: kt/a
  type: simple.MultiplicativeNode
  input_nodes:
  - floor_area_apartment
  output_nodes:
  - apartment_building_emissions

- id: energy_per_area_apartment
  name_fi: Energiankulutus per ala kerrostalossa
  name_en: Energy consumption per area apartment
  name: Energikonsumtion per ytarea i flerbostadshus
  quantity: energy
  unit: kWh/a/m**2
  type: simple.AdditiveNode
  input_nodes:
  - heat_per_area_apartment
  - electricity_per_area_apartment

- id: energy_apartment
  name_fi: Energiankulutus kerrostalossa
  name_en: Energy consumption apartment
  name: Energikonsumtion i flerbostadshus
  quantity: energy
  unit: GWh/a
  type: simple.MultiplicativeNode
  input_nodes:
  - floor_area_apartment
  - energy_per_area_apartment

- id: electricity_apartment
  name_fi: Sähkönkulutus kerrostalossa
  name_en: Electricity consumption apartment
  name: Elkonsumtion i flerbostadshus
  quantity: energy
  unit: GWh/a
  type: simple.MultiplicativeNode
  input_nodes:
  - floor_area_apartment
  - electricity_per_area_apartment

- id: electricity_cost_per_area_apartment
  name_fi: Sähkökustannus per ala kerrostalossa
  name_en: Electricity cost per area apartment
  name: Elkostnad per ytarea i flerbostadshus
  quantity: currency
  unit: SEK/a/m**2
  type: simple.MultiplicativeNode
  input_nodes:
  - electricity_per_area_apartment
  - price_of_electricity

- id: heat_cost_per_area_apartment
  name_fi: Lämpökustannus per ala kerrostalossa
  name_en: Heat cost per area apartment
  name: Värmekostnad per ytarea i flerbostadshus
  quantity: currency
  unit: SEK/a/m**2
  type: simple.MultiplicativeNode
  input_nodes:
  - heat_per_area_apartment
  - price_of_heat

- id: avoided_capacity_cost_per_area_apartment
  name_fi: Vältetty sähköntuotantokapasiteetti per ala kerrostalossa
  name_en: Avoided capacity cost per area apartment
  name: Undvikt elutbyggnadskostnad per ytarea i flerbostadshus
  quantity: currency
  unit: SEK/a/m**2
  type: simple.FixedMultiplierNode
  params:
  - id: multiplier
    ref: avoided_electricity_capacity_price
  input_nodes:
  - electricity_per_area_apartment
  tags: capacity_cost

- id: health_cost_per_area_apartment
  name_fi: Terveysvaikutus per ala kerrostalossa
  name_en: Health cost per area apartment
  name: Hälsokostnad per ytarea i flerbostadshus
  quantity: currency
  unit: SEK/a/m**2
  type: simple.FixedMultiplierNode
  params:
  - id: multiplier
    ref: health_impacts_per_kwh
  input_nodes:
  - energy_per_area_apartment
  tags: health_cost

- id: co2_cost_per_area_apartment
  name_fi: CO2-kustannus per ala kerrostalossa
  name_en: CO2 cost per area apartment
  name: CO2-kostnad per ytarea i flerbostadshus
  quantity: currency
  unit: SEK/a/m**2
  type: simple.MultiplicativeNode
  input_nodes:
  - price_of_co2
  - emissions_per_area_apartment
  tags: co2_cost

- id: cost_per_area_apartment
  name_fi: Kustannus per ala kerrostalossa
  name_en: Cost per area apartment
  name: Kostnad per ytarea i flerbostadshus
  quantity: currency
  unit: SEK/a/m**2
  type: costs.SelectiveNode
  input_nodes:
  - renovation_cost_per_area_apartment
  - electricity_cost_per_area_apartment
  - heat_cost_per_area_apartment
  - avoided_capacity_cost_per_area_apartment
  - health_cost_per_area_apartment
  - co2_cost_per_area_apartment

- id: cost_apartment
  name_fi: Kustannukset kerrostalossa
  name_en: Cost apartment
  name: Kostnader i flerbostadshus
  quantity: currency
  unit: MSEK/a
  type: simple.MultiplicativeNode
  input_nodes:
  - cost_per_area_apartment
  - floor_area_apartment

  ############## Offices

- id: floor_area_office
  name_fi: Toimistojen rakennusala
  name_en: Floor area of offices
  name: Ytarea kontor
  quantity: number
  unit: m**2
  type: simple.AdditiveNode
  historical_values: [[2019, 33200000.0]]    # Energimyndigheten
  tags: floor_area

- id: electricity_per_area_office
  name_fi: Sähkönkulutus per ala toimistossa
  name_en: Electricity consumption per area office
  name: Elkonsumtion per ytarea i kontor
  quantity: energy
  unit: kWh/a/m**2
  type: simple.AdditiveNode
  historical_values: [[2019, 50]]    # Placeholder from http://en.opasnet.org/w/Energy_use_of_buildings
  params:
  - id: metric
    value: Electricity

- id: heat_per_area_office
  name_fi: Lämmönkulutus per ala toimistossa
  name_en: Heat consumption per area office
  name: Värmekonsumtion per ytarea i kontor
  quantity: energy
  unit: kWh/a/m**2
  type: simple.AdditiveNode
  historical_values: [[2019, 110]]    # Energimyndigheten
  params:
  - id: metric
    value: Heat

- id: renovation_cost_per_area_office
  name_fi: Korjauskustannus per ala toimistossa
  name_en: Renovation cost per area office
  name: Reparationskostnad per ytarea i kontor
  quantity: currency
  unit: SEK/a/m**2
  type: simple.AdditiveNode
  params:
  - id: metric
    value: RenovCost

- id: emissions_electricity_per_area_office
  name_fi: Sähkönkulutuksen päästöt per ala toimistossa
  name_en: Emissions from electricity consumption per area office
  name: Utsläpp av elkonsumtion per ytarea i kontor
  quantity: emissions
  unit: kg/a/m**2
  type: simple.FixedMultiplierNode
  params:
  - id: multiplier
    ref: electricity_co2_ef
  input_nodes:
  - electricity_per_area_office
  output_nodes:
  - emissions_per_area_office

- id: emissions_heat_per_area_office
  name_fi: Lämmönkulutuksen päästöt per ala toimistossa
  name_en: Emissions from heat per area office
  name: Utsläpp av värmekonsumtion per ytarea i kontor
  quantity: emissions
  unit: kg/a/m**2
  type: simple.FixedMultiplierNode
  params:
  - id: multiplier
    ref: heat_co2_ef
  input_nodes:
  - heat_per_area_office
  output_nodes:
  - emissions_per_area_office

- id: emissions_per_area_office
  name_fi: Päästöt per ala toimistossa
  name_en: Emissions per area office
  name: Utsläpp per ytarea i kontor
  quantity: emissions
  unit: kg/a/m**2
  type: simple.AdditiveNode
  output_nodes:
  - emissions_office

- id: emissions_office
  name_fi: Toimistojen päästöt
  name_en: Emissions per area office
  name: Utsläpp per ytarea i kontor
  quantity: emissions
  unit: kt/a
  type: simple.MultiplicativeNode
  input_nodes:
  - floor_area_office
  output_nodes:
  - office_building_emissions

- id: energy_per_area_office
  name_fi: Energiankulutus per ala toimistossa
  name_en: Energy consumption per area office
  name: Energikonsumtion per ytarea i kontor
  quantity: energy
  unit: kWh/a/m**2
  type: simple.AdditiveNode
  input_nodes:
  - heat_per_area_office
  - electricity_per_area_office

- id: energy_office
  name_fi: Energiankulutus toimistossa
  name_en: Energy consumption office
  name: Energikonsumtion i kontor
  quantity: energy
  unit: GWh/a
  type: simple.MultiplicativeNode
  input_nodes:
  - floor_area_office
  - energy_per_area_office

- id: electricity_office
  name_fi: Sähkönkulutus toimistossa
  name_en: Electricity consumption office
  name: Elkonsumtion i kontor
  quantity: energy
  unit: GWh/a
  type: simple.MultiplicativeNode
  input_nodes:
  - floor_area_office
  - electricity_per_area_office

- id: electricity_cost_per_area_office
  name_fi: Sähkökustannus per ala toimistossa
  name_en: Electricity cost per area office
  name: Elkostnad per ytarea i kontor
  quantity: currency
  unit: SEK/a/m**2
  type: simple.MultiplicativeNode
  input_nodes:
  - electricity_per_area_office
  - price_of_electricity

- id: heat_cost_per_area_office
  name_fi: Lämpökustannus per ala toimistossa
  name_en: Heat cost per area office
  name: Värmekosotnad per ytarea i kontor
  quantity: currency
  unit: SEK/a/m**2
  type: simple.MultiplicativeNode
  input_nodes:
  - heat_per_area_office
  - price_of_heat

- id: avoided_capacity_cost_per_area_office
  name_fi: Vältetty sähköntuotantokapasiteetti per ala toimistossa
  name_en: Avoided capacity cost per area office
  name: Undvikt elutbyggnadskostnad per ytarea i kontor
  quantity: currency
  unit: SEK/a/m**2
  type: simple.FixedMultiplierNode
  params:
  - id: multiplier
    ref: avoided_electricity_capacity_price
  input_nodes:
  - electricity_per_area_office
  tags: capacity_cost

- id: health_cost_per_area_office
  name_fi: Terveysvaikutus per ala toimistossa
  name_en: Health cost per area office
  name: Hälsokostnad per ytarea i kontor
  quantity: currency
  unit: SEK/a/m**2
  type: simple.FixedMultiplierNode
  params:
  - id: multiplier
    ref: health_impacts_per_kwh
  input_nodes:
  - energy_per_area_office
  tags: health_cost

- id: co2_cost_per_area_office
  name_fi: CO2-kustannus per ala toimistossa
  name_en: CO2 cost per area office
  name: CO2-kostnad per ytarea i kontor
  quantity: currency
  unit: SEK/a/m**2
  type: simple.MultiplicativeNode
  input_nodes:
  - price_of_co2
  - emissions_per_area_office
  tags: co2_cost

- id: cost_per_area_office
  name_fi: Kustannus per ala toimistossa
  name_en: Cost per area office
  name: Kostnad per ytarea i kontor
  quantity: currency
  unit: SEK/a/m**2
  type: costs.SelectiveNode
  input_nodes:
  - renovation_cost_per_area_office
  - electricity_cost_per_area_office
  - heat_cost_per_area_office
  - avoided_capacity_cost_per_area_office
  - health_cost_per_area_office
  - co2_cost_per_area_office

- id: cost_office
  name_fi: Kustannukset toimistossa
  name_en: Cost per area office
  name: Kostnader per ytarea i kontor
  quantity: currency
  unit: MSEK/a
  type: simple.MultiplicativeNode
  input_nodes:
  - cost_per_area_office
  - floor_area_office

  ############## Schools

- id: floor_area_school
  name_fi: Koulujen rakennusala
  name_en: Floor area of schools
  name: Ytarea i skolor
  quantity: number
  unit: m**2
  type: simple.AdditiveNode
  historical_values: [[2019, 42900000.0]]
  tags: floor_area

- id: electricity_per_area_school
  name_fi: Sähkönkulutus per ala koulussa
  name_en: Electricity consumption per area schools
  name: Elkonsumtion per ytarea i skolor
  quantity: energy
  unit: kWh/a/m**2
  type: simple.AdditiveNode
  historical_values: [[2019, 50]]    # Placeholder from http://en.opasnet.org/w/Energy_use_of_buildings
  params:
  - id: metric
    value: Electricity

- id: heat_per_area_school
  name_fi: Lämmönkulutus per ala koulussa
  name_en: Heat consumption per area schools
  name: Värmekonsumtion per ytarea i skolor
  quantity: energy
  unit: kWh/a/m**2
  type: simple.AdditiveNode
  historical_values: [[2019, 110]]    # Energimyndigheten for offices
  params:
  - id: metric
    value: Heat

- id: renovation_cost_per_area_school
  name_fi: Korjauskustannus per ala koulussa
  name_en: Renovation cost per area schools
  name: Reparationskostnad per ytarea i skolor
  quantity: currency
  unit: SEK/a/m**2
  type: simple.AdditiveNode
  params:
  - id: metric
    value: RenovCost

- id: emissions_electricity_per_area_school
  name_fi: Sähkönkulutuksen päästöt per ala koulussa
  name_en: Emissions from electricity per area schools
  name: Utsläpp av elkonsumtion per ytarea i skolor
  quantity: emissions
  unit: kg/a/m**2
  type: simple.FixedMultiplierNode
  params:
  - id: multiplier
    ref: electricity_co2_ef
  input_nodes:
  - electricity_per_area_school
  output_nodes:
  - emissions_per_area_school

- id: emissions_heat_per_area_school
  name_fi: Lämmönkulutuksen päästöt per ala koulussa
  name_en: Emissions from heat per area schools
  name: Utsläpp av värmekonsumtion per ytarea i skolor
  quantity: emissions
  unit: kg/a/m**2
  type: simple.FixedMultiplierNode
  params:
  - id: multiplier
    ref: heat_co2_ef
  input_nodes:
  - heat_per_area_school
  output_nodes:
  - emissions_per_area_school

- id: emissions_per_area_school
  name_fi: Päästöt per ala koulussa
  name_en: Emissions per area schools
  name: Utsläpp per ytarea i skolor
  quantity: emissions
  unit: kg/a/m**2
  type: simple.AdditiveNode
  output_nodes:
  - emissions_school

- id: emissions_school
  name_fi: Koulujen päästöt
  name_en: Emissions schools
  name: Utsläpp i skolor
  quantity: emissions
  unit: kt/a
  type: simple.MultiplicativeNode
  input_nodes:
  - floor_area_school
  output_nodes:
  - school_emissions

- id: energy_per_area_school
  name_fi: Energiankulutus per ala koulussa
  name_en: Energy consumption per area schools
  name: Energikonsumtion per ytarea i skolor
  quantity: energy
  unit: kWh/a/m**2
  type: simple.AdditiveNode
  input_nodes:
  - heat_per_area_school
  - electricity_per_area_school

- id: energy_school
  name_fi: Energiankulutus koulussa
  name_en: Energy consumption schools
  name: Energikonsumtion i skolor
  quantity: energy
  unit: GWh/a
  type: simple.MultiplicativeNode
  input_nodes:
  - floor_area_school
  - energy_per_area_school

- id: electricity_school
  name_fi: Sähkönkulutus koulussa
  name_en: Electricity consumption schools
  name: Elkonsumtion i skolor
  quantity: energy
  unit: GWh/a
  type: simple.MultiplicativeNode
  input_nodes:
  - floor_area_school
  - electricity_per_area_school

- id: electricity_cost_per_area_school
  name_fi: Sähkökustannus per ala koulussa
  name_en: Electricity cost per area schools
  name: Elkostnad per ytarea i skolor
  quantity: currency
  unit: SEK/a/m**2
  type: simple.MultiplicativeNode
  input_nodes:
  - electricity_per_area_school
  - price_of_electricity

- id: heat_cost_per_area_school
  name_fi: Lämpökustannus per ala koulussa
  name_en: Heat cost per area schools
  name: Värmekostnad per ytarea i skolor
  quantity: currency
  unit: SEK/a/m**2
  type: simple.MultiplicativeNode
  input_nodes:
  - heat_per_area_school
  - price_of_heat

- id: avoided_capacity_cost_per_area_school
  name_fi: Vältetty sähköntuotantokapasiteetti per ala koulussa
  name_en: Avoided capacity cost per area schools
  name: Undvikt elutbyggnadskostnad per ytarea i skolor
  quantity: currency
  unit: SEK/a/m**2
  type: simple.FixedMultiplierNode
  params:
  - id: multiplier
    ref: avoided_electricity_capacity_price
  input_nodes:
  - electricity_per_area_school
  tags: capacity_cost

- id: health_cost_per_area_school
  name_fi: Terveysvaikutus per ala koulussa
  name_en: Health cost per area schools
  name: Hälsokostnad per ytarea i skolor
  quantity: currency
  unit: SEK/a/m**2
  type: simple.FixedMultiplierNode
  params:
  - id: multiplier
    ref: health_impacts_per_kwh
  input_nodes:
  - energy_per_area_school
  tags: health_cost

- id: co2_cost_per_area_school
  name_fi: CO2-kustannus per ala koulussa
  name_en: CO2 cost per area schools
  name: CO2-kostnad per ytarea i skolor
  quantity: currency
  unit: SEK/a/m**2
  type: simple.MultiplicativeNode
  input_nodes:
  - price_of_co2
  - emissions_per_area_school
  tags: co2_cost

- id: cost_per_area_school
  name_fi: Kustannus per ala koulussa
  name_en: Cost per area schools
  name: Kostnad per ytarea i skolor
  quantity: currency
  unit: SEK/a/m**2
  type: costs.SelectiveNode
  input_nodes:
  - renovation_cost_per_area_school
  - electricity_cost_per_area_school
  - heat_cost_per_area_school
  - avoided_capacity_cost_per_area_school
  - health_cost_per_area_school
  - co2_cost_per_area_school

- id: cost_school
  name_fi: Kustannukset koulussa
  name_en: Costs schools
  name: Kostnader i skolor
  quantity: currency
  unit: MSEK/a
  type: simple.MultiplicativeNode
  input_nodes:
  - cost_per_area_school
  - floor_area_school

#
# ------- ACTIONS --------
#

actions:

  # Grön logik: ACTIONS
  # Data from https://docs.google.com/spreadsheets/d/1pJLc6al6Hi-aCTz6gsQhaRwcMWqW0GqI/edit#gid=2083157528

- id: improved_ventilation_single_family
  name_fi: Parannettu ilmanvaihto
  name_en: Improved ventilation
  name: Förbättrad ventilation
  description: Förbättrad ventilation är en nödvändig åtgärd för att förbättra inomhusklimatet.
    Åtgärden ökar dock husets energianvändning.
  type: energy_saving.BuildingEnergySavingAction
  quantity: fraction
  unit: '%'
  group: single_family
  output_nodes:
  - electricity_per_area_single_family
  - heat_per_area_single_family
  - renovation_cost_per_area_single_family
  params:
  - id: renovation_potential
    value: 66.0
  - id: investment_lifetime
    value: 15
  - id: investment_cost
    value: 411.0
  - id: maintenance_cost
    value: 0.0
  - id: heat_saving
    value: 0.0
  - id: electricity_saving
    value: -15.7

- id: led_lighting_single_family
  name_fi: Vaihto LED -valaistukseen
  name_en: Change to LED lighting
  name: Byte till LED-belysning
  type: energy_saving.BuildingEnergySavingAction
  quantity: fraction
  unit: '%'
  group: single_family
  output_nodes:
  - electricity_per_area_single_family
  - heat_per_area_single_family
  - renovation_cost_per_area_single_family
  params:
  - id: renovation_potential
    value: 100.0
  - id: investment_lifetime
    value: 10
  - id: investment_cost
    value: 0.7
  - id: maintenance_cost
    value: 0.0
  - id: heat_saving
    value: 0.0
  - id: electricity_saving
    value: 1.4

- id: change_hot_water_heater_single_family
  name_fi: Vaihda kuuman vedenlämmitin
  name_en: Change hot water heater
  name: Byte varmvattenberedare
  type: energy_saving.BuildingEnergySavingAction
  quantity: fraction
  unit: '%'
  group: single_family
  output_nodes:
  - electricity_per_area_single_family
  - heat_per_area_single_family
  - renovation_cost_per_area_single_family
  params:
  - id: renovation_potential
    value: 85.0
  - id: investment_lifetime
    value: 15
  - id: investment_cost
    value: 65.0
  - id: maintenance_cost
    value: 0.0
  - id: heat_saving
    value: 0.0
  - id: electricity_saving
    value: 17.1

- id: direct_el_to_aahp_single_family
  name_fi: Vaihto suorasta sähköisestä sähköstä ilma-ilmalämpöpumppuun
  name_en: Change from direct electricity heating to air/air heat pump
  name: Byte från direktverkande el till luft/luftvärmepump
  type: energy_saving.BuildingEnergySavingAction
  quantity: fraction
  unit: '%'
  group: single_family
  output_nodes:
  - electricity_per_area_single_family
  - heat_per_area_single_family
  - renovation_cost_per_area_single_family
  params:
  - id: renovation_potential
    value: 8.0
  - id: investment_lifetime
    value: 15
  - id: investment_cost
    value: 144.0
  - id: maintenance_cost
    value: 0.0
  - id: heat_saving
    value: 0.0
  - id: electricity_saving
    value: 23.52

- id: control_and_management_measures_in_direct_el_single_family
  name_fi: Ohjaus- ja valvontatoimenpiteet suoralämmitetyissä taloissa
  name_en: Control and management measures in direct-heated houses
  name: Styr- och regleråtgärder i direktelvärmda hus
  type: energy_saving.BuildingEnergySavingAction
  quantity: fraction
  unit: '%'
  group: single_family
  output_nodes:
  - electricity_per_area_single_family
  - heat_per_area_single_family
  - renovation_cost_per_area_single_family
  params:
  - id: renovation_potential
    value: 14.000000000000002
  - id: investment_lifetime
    value: 15
  - id: investment_cost
    value: 62.5
  - id: maintenance_cost
    value: 0.0
  - id: heat_saving
    value: 0.0
  - id: electricity_saving
    value: 6.65

- id: water_el_to_geothermal_single_family
  name_fi: Vaihto vesikiertosähkölämmityksestä geotermisen lämpöpumppuun
  name_en: Change from waterborne electric heating to geothermal heat pump
  name: Byte från vattenburen elvärme till bergvärmepump
  type: energy_saving.BuildingEnergySavingAction
  quantity: fraction
  unit: '%'
  group: single_family
  output_nodes:
  - electricity_per_area_single_family
  - heat_per_area_single_family
  - renovation_cost_per_area_single_family
  params:
  - id: renovation_potential
    value: 3.0
  - id: investment_lifetime
    value: 15
  - id: investment_cost
    value: 823.0
  - id: maintenance_cost
    value: 0.0
  - id: heat_saving
    value: 0.0
  - id: electricity_saving
    value: 54.81

- id: more_energy_efficient_fridge_freezer_lighting_single_family
  name_fi: Energiatehokkaampi jääkaappi-pakastin ja valaistus
  name_en: More energy efficient fridge/freezer & lighting
  name: Mer energieffektiv kyl/frys & belysning
  type: energy_saving.BuildingEnergySavingAction
  quantity: fraction
  unit: '%'
  group: single_family
  output_nodes:
  - electricity_per_area_single_family
  - heat_per_area_single_family
  - renovation_cost_per_area_single_family
  params:
  - id: renovation_potential
    value: 100.0
  - id: investment_lifetime
    value: 10
  - id: investment_cost
    value: 36.0
  - id: maintenance_cost
    value: 0.0
  - id: heat_saving
    value: 0.0
  - id: electricity_saving
    value: 3.8

- id: direct_el_to_geothermal_with_water_single_family
  name_fi: Vaihto suorasta sähkölämmityksestä vesikiertoiseen maalämpöön
  name_en: Change from direct electric heating to geothermal with water distribution
  name: Byte från direktelvärme till bergvärmepump med vattenburen värmedistribution
  type: energy_saving.BuildingEnergySavingAction
  quantity: fraction
  unit: '%'
  group: single_family
  output_nodes:
  - electricity_per_area_single_family
  - heat_per_area_single_family
  - renovation_cost_per_area_single_family
  params:
  - id: renovation_potential
    value: 5.0
  - id: investment_lifetime
    value: 15
  - id: investment_cost
    value: 1361.0
  - id: maintenance_cost
    value: 0.0
  - id: heat_saving
    value: 0.0
  - id: electricity_saving
    value: 71.12

- id: control_and_management_measures_for_heating_boiler_single_family
  name_fi: Kattilan huolto- ja ohjaustoimenpiteet
  name_en: Control and management measures for heating boiler
  name: Styr- och regleråtgärder för värmepanna
  type: energy_saving.BuildingEnergySavingAction
  quantity: fraction
  unit: '%'
  group: single_family
  output_nodes:
  - electricity_per_area_single_family
  - heat_per_area_single_family
  - renovation_cost_per_area_single_family
  params:
  - id: renovation_potential
    value: 86.0
  - id: investment_lifetime
    value: 15
  - id: investment_cost
    value: 52.6
  - id: maintenance_cost
    value: 0.0
  - id: heat_saving
    value: 16.52
  - id: electricity_saving
    value: 0.0

- id: water_saving_tap_water_luminaires_single_family
  name_fi: Vesipihit suihkupäät ja hanat
  name_en: Water-saving tap water luminaires
  name: Snålspolande tappvattenarmaturer
  type: energy_saving.BuildingEnergySavingAction
  quantity: fraction
  unit: '%'
  group: single_family
  output_nodes:
  - electricity_per_area_single_family
  - heat_per_area_single_family
  - renovation_cost_per_area_single_family
  params:
  - id: renovation_potential
    value: 100.0
  - id: investment_lifetime
    value: 15
  - id: investment_cost
    value: 25.0
  - id: maintenance_cost
    value: 0.0
  - id: heat_saving
    value: 10.4
  - id: electricity_saving
    value: 0.0

- id: additional_wind_insulation_single_family
  name_fi: Lisätuulieristys
  name_en: Additional wind insulation
  name: Tilläggsisolering av vind
  type: energy_saving.BuildingEnergySavingAction
  quantity: fraction
  unit: '%'
  group: single_family
  output_nodes:
  - electricity_per_area_single_family
  - heat_per_area_single_family
  - renovation_cost_per_area_single_family
  params:
  - id: renovation_potential
    value: 85.0
  - id: investment_lifetime
    value: 40
  - id: investment_cost
    value: 119.7
  - id: maintenance_cost
    value: 0.0
  - id: heat_saving
    value: 11.0
  - id: electricity_saving
    value: 0.0

- id: more_energy_efficient_dishwasher_single_family
  name_fi: Energiatehokkaampi astianpesukone
  name_en: More energy efficient dishwasher
  name: Mer energieffektiv diskmaskin
  type: energy_saving.BuildingEnergySavingAction
  quantity: fraction
  unit: '%'
  group: single_family
  output_nodes:
  - electricity_per_area_single_family
  - heat_per_area_single_family
  - renovation_cost_per_area_single_family
  params:
  - id: renovation_potential
    value: 100.0
  - id: investment_lifetime
    value: 10
  - id: investment_cost
    value: 11.0
  - id: maintenance_cost
    value: 0.0
  - id: heat_saving
    value: 0.0
  - id: electricity_saving
    value: 0.8

- id: thermostat_valves_and_adjustment_single_family
  name_fi: Termostaattiventtiilit ja säätö
  name_en: Thermostat valves and adjustment
  name: Termostatventiler och injustering
  type: energy_saving.BuildingEnergySavingAction
  quantity: fraction
  unit: '%'
  group: single_family
  output_nodes:
  - electricity_per_area_single_family
  - heat_per_area_single_family
  - renovation_cost_per_area_single_family
  params:
  - id: renovation_potential
    value: 100.0
  - id: investment_lifetime
    value: 15
  - id: investment_cost
    value: 47.5
  - id: maintenance_cost
    value: 0.0
  - id: heat_saving
    value: 4.13
  - id: electricity_saving
    value: 0.0

- id: additional_insulation_of_windows_single_family
  name_fi: Ikkunoiden lisäeristys
  name_en: Additional insulation of windows
  name: Tilläggsisolering fönster
  type: energy_saving.BuildingEnergySavingAction
  quantity: fraction
  unit: '%'
  group: single_family
  output_nodes:
  - electricity_per_area_single_family
  - heat_per_area_single_family
  - renovation_cost_per_area_single_family
  params:
  - id: renovation_potential
    value: 38.0
  - id: investment_lifetime
    value: 40
  - id: investment_cost
    value: 176.0
  - id: maintenance_cost
    value: 0.0
  - id: heat_saving
    value: 13.3
  - id: electricity_saving
    value: 0.0

- id: new_energy_efficient_doors_single_family
  name_fi: Uudet energiatehokkaat ovet
  name_en: New energy efficient doors
  name: Nya energieffektiva dörrar
  type: energy_saving.BuildingEnergySavingAction
  quantity: fraction
  unit: '%'
  group: single_family
  output_nodes:
  - electricity_per_area_single_family
  - heat_per_area_single_family
  - renovation_cost_per_area_single_family
  params:
  - id: renovation_potential
    value: 100.0
  - id: investment_lifetime
    value: 40
  - id: investment_cost
    value: 49.0
  - id: maintenance_cost
    value: 0.0
  - id: heat_saving
    value: 3.3
  - id: electricity_saving
    value: 0.0

- id: solar_heating_single_family
  name_fi: Aurinkosälämmitys (25%)
  name_en: Solar heating (25%)
  name: Solvärme (25%)
  type: energy_saving.BuildingEnergySavingAction
  quantity: fraction
  unit: '%'
  group: single_family
  output_nodes:
  - electricity_per_area_single_family
  - heat_per_area_single_family
  - renovation_cost_per_area_single_family
  params:
  - id: renovation_potential
    value: 25.0
  - id: investment_lifetime
    value: 20
  - id: investment_cost
    value: 476.0
  - id: maintenance_cost
    value: 0.0
  - id: heat_saving
    value: 38.0
  - id: electricity_saving
    value: 0.0

- id: solar_cells_single_family
  name_fi: Aurinkokennot (25%)
  name_en: Solar cells (25%)
  name: Solceller (25%)
  type: energy_saving.BuildingEnergySavingAction
  quantity: fraction
  unit: '%'
  group: single_family
  output_nodes:
  - electricity_per_area_single_family
  - heat_per_area_single_family
  - renovation_cost_per_area_single_family
  params:
  - id: renovation_potential
    value: 25.0
  - id: investment_lifetime
    value: 20
  - id: investment_cost
    value: 421.0
  - id: maintenance_cost
    value: 0.0
  - id: heat_saving
    value: 0.0
  - id: electricity_saving
    value: 18.0

- id: more_energy_efficient_stove_single_family
  name_fi: Energiatehokkaampi liesi
  name_en: More energy efficient stove
  name: Mer energieffektiv spis
  type: energy_saving.BuildingEnergySavingAction
  quantity: fraction
  unit: '%'
  group: single_family
  output_nodes:
  - electricity_per_area_single_family
  - heat_per_area_single_family
  - renovation_cost_per_area_single_family
  params:
  - id: renovation_potential
    value: 100.0
  - id: investment_lifetime
    value: 10
  - id: investment_cost
    value: 19.0
  - id: maintenance_cost
    value: 0.0
  - id: heat_saving
    value: 0.0
  - id: electricity_saving
    value: 1.0

- id: more_energy_efficient_windows_single_family
  name_fi: Vaihto energiatehokkaampiin ikkunoihin
  name_en: Change to more energy efficient windows
  name: Byte till mer energieffektiva fönster
  type: energy_saving.BuildingEnergySavingAction
  quantity: fraction
  unit: '%'
  group: single_family
  output_nodes:
  - electricity_per_area_single_family
  - heat_per_area_single_family
  - renovation_cost_per_area_single_family
  params:
  - id: renovation_potential
    value: 38.0
  - id: investment_lifetime
    value: 40
  - id: investment_cost
    value: 611.0
  - id: maintenance_cost
    value: 0.0
  - id: heat_saving
    value: 19.5
  - id: electricity_saving
    value: 0.0

- id: more_energy_efficient_washing_and_drying_single_family
  name_fi: Energiatehokkaampi pesu ja kuivaus
  name_en: More energy efficient washing and drying
  name: Mer energieffektiv tvätt/tork
  type: energy_saving.BuildingEnergySavingAction
  quantity: fraction
  unit: '%'
  group: single_family
  output_nodes:
  - electricity_per_area_single_family
  - heat_per_area_single_family
  - renovation_cost_per_area_single_family
  params:
  - id: renovation_potential
    value: 100.0
  - id: investment_lifetime
    value: 10
  - id: investment_cost
    value: 23.0
  - id: maintenance_cost
    value: 0.0
  - id: heat_saving
    value: 0.0
  - id: electricity_saving
    value: 0.9

- id: additional_insulation_of_facade_single_family
  name_fi: Julkisivun lisäeristys
  name_en: Additional insulation of facade
  name: Tilläggsisolering av fasad
  type: energy_saving.BuildingEnergySavingAction
  quantity: fraction
  unit: '%'
  group: single_family
  output_nodes:
  - electricity_per_area_single_family
  - heat_per_area_single_family
  - renovation_cost_per_area_single_family
  params:
  - id: renovation_potential
    value: 75.0
  - id: investment_lifetime
    value: 40
  - id: investment_cost
    value: 306.9
  - id: maintenance_cost
    value: 0.0
  - id: heat_saving
    value: 0.0
  - id: electricity_saving
    value: 11.28

- id: heat_recovery_from_exhaust_ventilation_single_family
  name_fi: Päivitys poistoilman lämmön talteenottoon
  name_en: Upgrade to heat recovery from exhaust ventilation
  name: Uppgradering till FTX-ventilation
  type: energy_saving.BuildingEnergySavingAction
  quantity: fraction
  unit: '%'
  group: single_family
  output_nodes:
  - electricity_per_area_single_family
  - heat_per_area_single_family
  - renovation_cost_per_area_single_family
  params:
  - id: renovation_potential
    value: 79.0
  - id: investment_lifetime
    value: 15
  - id: investment_cost
    value: 865.0
  - id: maintenance_cost
    value: 0.0
  - id: heat_saving
    value: 21.8
  - id: electricity_saving
    value: -5.7

- id: direct_heating_to_district_heating_single_family
  name_fi: Vaihtaminen suorasta lämmityksestä piirilämmitykseen
  name_en: Change from direct heating to district heating
  name: Byte från direktelvärme till fjärrvärme
  type: energy_saving.BuildingEnergySavingAction
  quantity: fraction
  unit: '%'
  group: single_family
  output_nodes:
  - electricity_per_area_single_family
  - heat_per_area_single_family
  - renovation_cost_per_area_single_family
  params:
  - id: renovation_potential
    value: 3.0
  - id: investment_lifetime
    value: 15
  - id: investment_cost
    value: 296.0
  - id: maintenance_cost
    value: 0.0
  - id: heat_saving
    value: -3.15
  - id: electricity_saving
    value: 3.15

- id: switching_from_direct_el_to_district_water_single_family
  name_fi: Siirtyminen suorasta sähkölämmityksestä kaukolämmitykseen ja vesikiertoon
  name_en: Switching from direct electric heating to district heating and waterborne
    heating distribution
  name: Byte från direktelvärme till fjärrvärme och vattenburen värmedistribution
  type: energy_saving.BuildingEnergySavingAction
  quantity: fraction
  unit: '%'
  group: single_family
  output_nodes:
  - electricity_per_area_single_family
  - heat_per_area_single_family
  - renovation_cost_per_area_single_family
  params:
  - id: renovation_potential
    value: 5.0
  - id: investment_lifetime
    value: 15
  - id: investment_cost
    value: 943.0
  - id: maintenance_cost
    value: 0.0
  - id: heat_saving
    value: -1.05
  - id: electricity_saving
    value: 1.05

- id: low_energy_lamps_apartment
  name_fi: Vaihto vähäenergisiin valaisimiin
  name_en: Replacement to low-energy lamps
  name: Byte till lågenergilampor
  type: energy_saving.BuildingEnergySavingAction
  group: apartment
  output_nodes:
  - electricity_per_area_apartment
  - heat_per_area_apartment
  - renovation_cost_per_area_apartment
  params:
  - id: renovation_potential
    value: 100.0
  - id: investment_lifetime
    value: 20
  - id: investment_cost
    value: 0.0
  - id: maintenance_cost
    value: 0.0
  - id: heat_saving
    value: 0.0
  - id: electricity_saving
    value: 1.0

- id: pressure_controlled_fans_apartment
  name_fi: Vaihto paineohjattuihin puhaltimiin
  name_en: Change to pressure-controlled fans
  name: Byte till tryckstyrda fläktar
  type: energy_saving.BuildingEnergySavingAction
  quantity: fraction
  unit: '%'
  group: apartment
  output_nodes:
  - electricity_per_area_apartment
  - heat_per_area_apartment
  - renovation_cost_per_area_apartment
  params:
  - id: renovation_potential
    value: 100.0
  - id: investment_lifetime
    value: 20
  - id: investment_cost
    value: 55.0
  - id: maintenance_cost
    value: 0.0
  - id: heat_saving
    value: 0.0
  - id: electricity_saving
    value: 4.0

- id: adjustment_of_ventilation_system_apartment
  name_fi: Ilmanvaihtojärjestelmän säätö
  name_en: Adjustment of ventilation system
  name: Injustering ventilationssystem
  type: energy_saving.BuildingEnergySavingAction
  quantity: fraction
  unit: '%'
  group: apartment
  output_nodes:
  - electricity_per_area_apartment
  - heat_per_area_apartment
  - renovation_cost_per_area_apartment
  params:
  - id: renovation_potential
    value: 100.0
  - id: investment_lifetime
    value: 20
  - id: investment_cost
    value: 0.0
  - id: maintenance_cost
    value: 0.0
  - id: heat_saving
    value: 5.0
  - id: electricity_saving
    value: 0.0

- id: water_saving_tap_water_luminaires_apartment
  name_fi: Vettä säästävät vesikalusteet
  name_en: Water-saving tap water luminaires
  name: Snålspolande tappvattenarmaturer
  type: energy_saving.BuildingEnergySavingAction
  quantity: fraction
  unit: '%'
  group: apartment
  output_nodes:
  - electricity_per_area_apartment
  - heat_per_area_apartment
  - renovation_cost_per_area_apartment
  params:
  - id: renovation_potential
    value: 100.0
  - id: investment_lifetime
    value: 20
  - id: investment_cost
    value: 18.0
  - id: maintenance_cost
    value: 0.0
  - id: heat_saving
    value: 6.0
  - id: electricity_saving
    value: 0.0

- id: presence_controlled_led_lighting_apartment
  name_fi: Läsnäolokontrolloitu LED-valaistus
  name_en: Presence-controlled LED lighting
  name: Närvarostyrd LED-belysning
  type: energy_saving.BuildingEnergySavingAction
  quantity: fraction
  unit: '%'
  group: apartment
  output_nodes:
  - electricity_per_area_apartment
  - heat_per_area_apartment
  - renovation_cost_per_area_apartment
  params:
  - id: renovation_potential
    value: 100.0
  - id: investment_lifetime
    value: 20
  - id: investment_cost
    value: 23.0
  - id: maintenance_cost
    value: 0.0
  - id: heat_saving
    value: 0.0
  - id: electricity_saving
    value: 1.0

- id: thermostats_valves_adjustment_heating_system_apartment
  name_fi: Termostaattien ja venttiilien vaihto sekä lämmitysjärjestelmän säätö
  name_en: Replacement thermostats/valves + adjustment heating system
  name: Byte termostater/ventiler + injustering värmesystem
  type: energy_saving.BuildingEnergySavingAction
  quantity: fraction
  unit: '%'
  group: apartment
  output_nodes:
  - electricity_per_area_apartment
  - heat_per_area_apartment
  - renovation_cost_per_area_apartment
  params:
  - id: renovation_potential
    value: 100.0
  - id: investment_lifetime
    value: 20
  - id: investment_cost
    value: 73.0
  - id: maintenance_cost
    value: 0.0
  - id: heat_saving
    value: 13.0
  - id: electricity_saving
    value: 0.0

- id: additional_wind_insulation_including_eaves_apartment
  name_fi: Tuulen lisäeristys, mukaan lukien räystäs
  name_en: Additional wind insulation including eaves
  name: Tilläggsisolering av vind inkl takfot
  type: energy_saving.BuildingEnergySavingAction
  quantity: fraction
  unit: '%'
  group: apartment
  output_nodes:
  - electricity_per_area_apartment
  - heat_per_area_apartment
  - renovation_cost_per_area_apartment
  params:
  - id: renovation_potential
    value: 80.0
  - id: investment_lifetime
    value: 40
  - id: investment_cost
    value: 46.4
  - id: maintenance_cost
    value: 0.0
  - id: heat_saving
    value: 3.58
  - id: electricity_saving
    value: 0.0

- id: painting_and_sealing_of_windows_and_doors_apartment
  name_fi: Ikkunoiden ja ovien maalaus ja tiivistäminen
  name_en: Painting and sealing of windows and doors
  name: Målning/tätning fönster/dörrar
  type: energy_saving.BuildingEnergySavingAction
  quantity: fraction
  unit: '%'
  group: apartment
  output_nodes:
  - electricity_per_area_apartment
  - heat_per_area_apartment
  - renovation_cost_per_area_apartment
  params:
  - id: renovation_potential
    value: 100.0
  - id: investment_lifetime
    value: 20
  - id: investment_cost
    value: 19.0
  - id: maintenance_cost
    value: 0.0
  - id: heat_saving
    value: 2.0
  - id: electricity_saving
    value: 0.0

- id: new_more_energy_efficient_entrance_basement_doors_apartment
  name_fi: Uudet energiatehokkaammat ulko- ja kellariovet
  name_en: New more energy efficient entrance/basement doors
  name: Nya mer energieffektiva entré-/källardörrar
  type: energy_saving.BuildingEnergySavingAction
  quantity: fraction
  unit: '%'
  group: apartment
  output_nodes:
  - electricity_per_area_apartment
  - heat_per_area_apartment
  - renovation_cost_per_area_apartment
  params:
  - id: renovation_potential
    value: 100.0
  - id: investment_lifetime
    value: 40
  - id: investment_cost
    value: 48.0
  - id: maintenance_cost
    value: 0.0
  - id: heat_saving
    value: 5.0
  - id: electricity_saving
    value: 0.0

- id: heat_exchanger_for_wastewater_apartment
  name_fi: Jäteveden lämmönvaihdin
  name_en: Heat exchanger for wastewater
  name: Värmeväxlare spillvatten
  type: energy_saving.BuildingEnergySavingAction
  quantity: fraction
  unit: '%'
  group: apartment
  output_nodes:
  - electricity_per_area_apartment
  - heat_per_area_apartment
  - renovation_cost_per_area_apartment
  params:
  - id: renovation_potential
    value: 100.0
  - id: investment_lifetime
    value: 20
  - id: investment_cost
    value: 56.0
  - id: maintenance_cost
    value: 0.0
  - id: heat_saving
    value: 5.0
  - id: electricity_saving
    value: 0.0

- id: individual_measurement_and_charge_of_hot_water_apartment
  name_fi: Kuuman veden yksilöllinen mittaus ja laskutus
  name_en: Individual measurement and charge of hot water
  name: Individuell mätning och debitering av varmvatten
  type: energy_saving.BuildingEnergySavingAction
  quantity: fraction
  unit: '%'
  group: apartment
  output_nodes:
  - electricity_per_area_apartment
  - heat_per_area_apartment
  - renovation_cost_per_area_apartment
  params:
  - id: renovation_potential
    value: 100.0
  - id: investment_lifetime
    value: 20
  - id: investment_cost
    value: 56.0
  - id: maintenance_cost
    value: 0.0
  - id: heat_saving
    value: 5.0
  - id: electricity_saving
    value: 0.0

- id: exhaust_air_heat_pump_apartment
  name_fi: Poistoilmalämpöpumppu, COP 3.0
  name_en: Exhaust air heat pump, COP 3.0
  name: Frånluftsvärmepump, COP 3,0
  type: energy_saving.BuildingEnergySavingAction
  quantity: fraction
  unit: '%'
  group: apartment
  output_nodes:
  - electricity_per_area_apartment
  - heat_per_area_apartment
  - renovation_cost_per_area_apartment
  params:
  - id: renovation_potential
    value: 50.0
  - id: investment_lifetime
    value: 20
  - id: investment_cost
    value: 296.0
  - id: maintenance_cost
    value: 0.0
  - id: heat_saving
    value: 33.6
  - id: electricity_saving
    value: -11.2

- id: machine_ventilation_and_heat_recovery_apartment
  name_fi: Vaihto koneelliseen ilmanvaihtoon ja lämmön talteenottoon 85 %:n tehokkuudella
  name_en: Upgrade to machine ventilation and heat recovery with 85 % efficiency
  name: Uppgradering till FTX-ventilation med 85 % verkningsgrad
  type: energy_saving.BuildingEnergySavingAction
  quantity: fraction
  unit: '%'
  group: apartment
  output_nodes:
  - electricity_per_area_apartment
  - heat_per_area_apartment
  - renovation_cost_per_area_apartment
  params:
  - id: renovation_potential
    value: 50.0
  - id: investment_lifetime
    value: 40
  - id: investment_cost
    value: 565.0
  - id: maintenance_cost
    value: 0.0
  - id: heat_saving
    value: 34.0
  - id: electricity_saving
    value: -4.0

- id: additional_insulation_of_windows_apartment
  name_fi: Ikkunoiden lisäeristys
  name_en: Additional insulation of windows
  name: Tilläggsisolering av fönster
  type: energy_saving.BuildingEnergySavingAction
  quantity: fraction
  unit: '%'
  group: apartment
  output_nodes:
  - electricity_per_area_apartment
  - heat_per_area_apartment
  - renovation_cost_per_area_apartment
  params:
  - id: renovation_potential
    value: 100.0
  - id: investment_lifetime
    value: 40
  - id: investment_cost
    value: 322.0
  - id: maintenance_cost
    value: 0.0
  - id: heat_saving
    value: 15.0
  - id: electricity_saving
    value: 0.0

- id: additional_insulation_of_facade_apartment
  name_fi: Julkisivun lisäeristys
  name_en: Additional insulation of facade
  name: Tilläggsisolering av fasad
  type: energy_saving.BuildingEnergySavingAction
  quantity: fraction
  unit: '%'
  group: apartment
  output_nodes:
  - electricity_per_area_apartment
  - heat_per_area_apartment
  - renovation_cost_per_area_apartment
  params:
  - id: renovation_potential
    value: 70.0
  - id: investment_lifetime
    value: 40
  - id: investment_cost
    value: 162.0
  - id: maintenance_cost
    value: 0.0
  - id: heat_saving
    value: 8.86
  - id: electricity_saving
    value: 0.0

- id: more_energy_efficient_windows_apartment
  name_fi: Vaihto energiatehokkaampiin ikkunoihin
  name_en: Change to more energy efficient windows
  name: Byte till mer energieffektiva fönster
  type: energy_saving.BuildingEnergySavingAction
  quantity: fraction
  unit: '%'
  group: apartment
  output_nodes:
  - electricity_per_area_apartment
  - heat_per_area_apartment
  - renovation_cost_per_area_apartment
  params:
  - id: renovation_potential
    value: 100.0
  - id: investment_lifetime
    value: 40
  - id: investment_cost
    value: 275.0
  - id: maintenance_cost
    value: 0.0
  - id: heat_saving
    value: 6.0
  - id: electricity_saving
    value: 0.0

- id: additional_insulation_of_warm_water_circulation_apartment
  name_fi: Lämpimän käyttöveden kierron lisäeristys
  name_en: Additional insulation of warm water circulation
  name: Tilläggsisolering av VVC-system
  type: energy_saving.BuildingEnergySavingAction
  quantity: fraction
  unit: '%'
  group: apartment
  output_nodes:
  - electricity_per_area_apartment
  - heat_per_area_apartment
  - renovation_cost_per_area_apartment
  params:
  - id: renovation_potential
    value: 81.0
  - id: investment_lifetime
    value: 50
  - id: investment_cost
    value: 47.7
  - id: maintenance_cost
    value: 0.0
  - id: heat_saving
    value: 3.9
  - id: electricity_saving
    value: 0.0

- id: additional_insulation_of_heating_pipes_within_property_apartment
  name_fi: Kaukolämpöputkien lisäeristys tontilla
  name_en: Additional insulation of district heating pipes within the property
  name: Tilläggsisolering av kulvert
  type: energy_saving.BuildingEnergySavingAction
  quantity: fraction
  unit: '%'
  group: apartment
  output_nodes:
  - electricity_per_area_apartment
  - heat_per_area_apartment
  - renovation_cost_per_area_apartment
  params:
  - id: renovation_potential
    value: 81.0
  - id: investment_lifetime
    value: 50
  - id: investment_cost
    value: 52.6
  - id: maintenance_cost
    value: 0.0
  - id: heat_saving
    value: 2.0
  - id: electricity_saving
    value: 0.0

- id: additional_insulation_of_incoming_ventilation_ducts_apartment
  name_fi: Tuloilmakanavien lisäeristys
  name_en: Additional insulation of incoming ventilation ducts
  name: Tilläggsisolering av kanaler på kallvind
  type: energy_saving.BuildingEnergySavingAction
  quantity: fraction
  unit: '%'
  group: apartment
  output_nodes:
  - electricity_per_area_apartment
  - heat_per_area_apartment
  - renovation_cost_per_area_apartment
  params:
  - id: renovation_potential
    value: 27.0
  - id: investment_lifetime
    value: 50
  - id: investment_cost
    value: 27.4
  - id: maintenance_cost
    value: 0.0
  - id: heat_saving
    value: 1.2
  - id: electricity_saving
    value: 0.0

- id: additional_insulation_of_flanges_and_valves_apartment
  name_fi: Laippojen ja venttiilien lisäeristys
  name_en: Additional insulation of flanges and valves
  name: Tilläggsisolering av flänsar och ventiler
  type: energy_saving.BuildingEnergySavingAction
  quantity: fraction
  unit: '%'
  group: apartment
  output_nodes:
  - electricity_per_area_apartment
  - heat_per_area_apartment
  - renovation_cost_per_area_apartment
  params:
  - id: renovation_potential
    value: 81.0
  - id: investment_lifetime
    value: 50
  - id: investment_cost
    value: 13.6
  - id: maintenance_cost
    value: 0.0
  - id: heat_saving
    value: 0.48
  - id: electricity_saving
    value: 0.0

- id: additional_insulation_of_district_heating_center_apartment
  name_fi: Kaukolämmön lämmönvaihtimen lisäeristys
  name_en: Additional insulation of district heating center
  name: Tilläggsisolering av fjärrvärmeundercentral
  type: energy_saving.BuildingEnergySavingAction
  quantity: fraction
  unit: '%'
  group: apartment
  output_nodes:
  - electricity_per_area_apartment
  - heat_per_area_apartment
  - renovation_cost_per_area_apartment
  params:
  - id: renovation_potential
    value: 81.0
  - id: investment_lifetime
    value: 50
  - id: investment_cost
    value: 8.75
  - id: maintenance_cost
    value: 0.0
  - id: heat_saving
    value: 0.73
  - id: electricity_saving
    value: 0.0

- id: need_adapted_control_of_ventilation_office
  name_fi: Tarpeenmukainen ilmanvaihdon säätö
  name_en: Need-adapted control of ventilation
  name: Behovsanpassad styrning av ventilation
  type: energy_saving.BuildingEnergySavingAction
  quantity: fraction
  unit: '%'
  group: office
  output_nodes:
  - electricity_per_area_office
  - heat_per_area_office
  - renovation_cost_per_area_office
  params:
  - id: renovation_potential
    value: 100.0
  - id: investment_lifetime
    value: 10
  - id: investment_cost
    value: 19.5
  - id: maintenance_cost
    value: 0.0
  - id: heat_saving
    value: 9.0
  - id: electricity_saving
    value: 5.0

- id: operation_optimization_of_cooling_office
  name_fi: Jäähdytyksen käytön mukainen optimointi
  name_en: Operation optimization of cooling
  name: Driftoptimering av kyla
  type: energy_saving.BuildingEnergySavingAction
  quantity: fraction
  unit: '%'
  group: office
  output_nodes:
  - electricity_per_area_office
  - heat_per_area_office
  - renovation_cost_per_area_office
  params:
  - id: renovation_potential
    value: 100.0
  - id: investment_lifetime
    value: 10
  - id: investment_cost
    value: 11.0
  - id: maintenance_cost
    value: 0.0
  - id: heat_saving
    value: 0.5
  - id: electricity_saving
    value: 1.0

- id: upgrade_of_lighting_in_office_space_office
  name_fi: Valaistuksen päivitys toimistotilassa
  name_en: Upgrade of lighting in office space
  name: Uppgradering av belysning i kontorsytor
  type: energy_saving.BuildingEnergySavingAction
  quantity: fraction
  unit: '%'
  group: office
  output_nodes:
  - electricity_per_area_office
  - heat_per_area_office
  - renovation_cost_per_area_office
  params:
  - id: renovation_potential
    value: 100.0
  - id: investment_lifetime
    value: 15
  - id: investment_cost
    value: 161.0
  - id: maintenance_cost
    value: 0.0
  - id: heat_saving
    value: -5.0
  - id: electricity_saving
    value: 10.0

- id: upgrade_of_lighting_in_public_spaces_office
  name_fi: Valaistuksen päivitys julkisissa tiloissa
  name_en: Upgrade of lighting in public spaces
  name: Uppgradering av belysning i allmänna utrymmen
  type: energy_saving.BuildingEnergySavingAction
  quantity: fraction
  unit: '%'
  group: office
  output_nodes:
  - electricity_per_area_office
  - heat_per_area_office
  - renovation_cost_per_area_office
  params:
  - id: renovation_potential
    value: 100.0
  - id: investment_lifetime
    value: 15
  - id: investment_cost
    value: 85.0
  - id: maintenance_cost
    value: 0.0
  - id: heat_saving
    value: -0.5
  - id: electricity_saving
    value: 4.0

- id: upgrade_of_ventilation_office
  name_fi: Ilmanvaihdon päivitys
  name_en: Upgrade of ventilation
  name: Uppgradering av ventilation
  type: energy_saving.BuildingEnergySavingAction
  quantity: fraction
  unit: '%'
  group: office
  output_nodes:
  - electricity_per_area_office
  - heat_per_area_office
  - renovation_cost_per_area_office
  params:
  - id: renovation_potential
    value: 100.0
  - id: investment_lifetime
    value: 40
  - id: investment_cost
    value: 276.0
  - id: maintenance_cost
    value: 0.0
  - id: heat_saving
    value: 15.0
  - id: electricity_saving
    value: 4.0

- id: more_energy_efficient_windows_office
  name_fi: Vaihto energiatehokkaampiin ikkunoihin
  name_en: Change to more energy efficient windows
  name: Byte till mer energieffektiva fönster
  type: energy_saving.BuildingEnergySavingAction
  quantity: fraction
  unit: '%'
  group: office
  output_nodes:
  - electricity_per_area_office
  - heat_per_area_office
  - renovation_cost_per_area_office
  params:
  - id: renovation_potential
    value: 100.0
  - id: investment_lifetime
    value: 40
  - id: investment_cost
    value: 411.0
  - id: maintenance_cost
    value: 0.0
  - id: heat_saving
    value: 13.0
  - id: electricity_saving
    value: 3.0

- id: heat_recovery_in_ventilation_school_wooden
  name_fi: 'Puukoulu: Koneellinen ilmanvaihto ja lämmön talteenotto'
  name_en: 'Wooden school: Replacement to ventilation with exhaust and supply air
    and heat recovery'
  name: 'Träskola: Byte till FTX-ventilation'
  type: energy_saving.BuildingEnergySavingAction
  quantity: fraction
  unit: '%'
  group: school
  output_nodes:
  - electricity_per_area_school
  - heat_per_area_school
  - renovation_cost_per_area_school
  params:
  - id: renovation_potential
    value: 22.0
  - id: investment_lifetime
    value: 40
  - id: investment_cost
    value: 65.0
  - id: maintenance_cost
    value: 0.0
  - id: heat_saving
    value: 5.0
  - id: electricity_saving
    value: 3.0

- id: thermostats_adjustment_of_heating_systems_school_stone
  name_fi: 'Kivikoulu: Termostaattien vaihto ja lämmitysjärjestelmän säätö'
  name_en: 'Stone school: Replacement of thermostats & adjustment of heating systems'
  name: 'Stenskola: Byte termostater & injustering värmesystem'
  type: energy_saving.BuildingEnergySavingAction
  quantity: fraction
  unit: '%'
  group: school
  output_nodes:
  - electricity_per_area_school
  - heat_per_area_school
  - renovation_cost_per_area_school
  params:
  - id: renovation_potential
    value: 70.0
  - id: investment_lifetime
    value: 10
  - id: investment_cost
    value: 18.0
  - id: maintenance_cost
    value: 0.0
  - id: heat_saving
    value: 4.9
  - id: electricity_saving
    value: 0.0

- id: need_adjusted_ventilation_school_stone
  name_fi: 'Kivikoulu: Tarveohjattu ilmanvaihto'
  name_en: 'Stone school: Need-adjusted ventilation'
  name: 'Stenskola: Behovsstyrd ventilation'
  type: energy_saving.BuildingEnergySavingAction
  quantity: fraction
  unit: '%'
  group: school
  output_nodes:
  - electricity_per_area_school
  - heat_per_area_school
  - renovation_cost_per_area_school
  params:
  - id: renovation_potential
    value: 70.0
  - id: investment_lifetime
    value: 10
  - id: investment_cost
    value: 120.0
  - id: maintenance_cost
    value: 0.0
  - id: heat_saving
    value: 15.0
  - id: electricity_saving
    value: 4.0

- id: thermostats_adjustment_of_heating_systems_school_wooden
  name_fi: 'Puukoulu: Termostaattien vaihto ja lämmitysjärjestelmän säätö'
  name_en: 'Wooden school: Replacement of thermostats & adjustment of heating systems'
  name: 'Träskola: Byte termostater & injustering värmesystem'
  type: energy_saving.BuildingEnergySavingAction
  quantity: fraction
  unit: '%'
  group: school
  output_nodes:
  - electricity_per_area_school
  - heat_per_area_school
  - renovation_cost_per_area_school
  params:
  - id: renovation_potential
    value: 30.0
  - id: investment_lifetime
    value: 10
  - id: investment_cost
    value: 25.0
  - id: maintenance_cost
    value: 0.0
  - id: heat_saving
    value: 6.3
  - id: electricity_saving
    value: 0.0

- id: need_adjusted_ventilation_school_wooden
  name_fi: 'Puukoulu: Tarveohjattu ilmanvaihto'
  name_en: 'Wooden school: Need-adjusted ventilation'
  name: 'Träskola: Behovsstyrd ventilation'
  type: energy_saving.BuildingEnergySavingAction
  quantity: fraction
  unit: '%'
  group: school
  output_nodes:
  - electricity_per_area_school
  - heat_per_area_school
  - renovation_cost_per_area_school
  params:
  - id: renovation_potential
    value: 30.0
  - id: investment_lifetime
    value: 10
  - id: investment_cost
    value: 72.0
  - id: maintenance_cost
    value: 0.0
  - id: heat_saving
    value: 6.5
  - id: electricity_saving
    value: 2.0

- id: radiation_collectors_on_warm_water_system_school_stone
  name_fi: 'Kivikoulu: Säteilykeräimien asennus lämpimän käyttöveden järjestelmään'
  name_en: 'Stone school: Installation of radiation collectors on warm water system'
  name: 'Stenskola: Installation av strålsamlare på tappvattenarmaturer'
  type: energy_saving.BuildingEnergySavingAction
  quantity: fraction
  unit: '%'
  group: school
  output_nodes:
  - electricity_per_area_school
  - heat_per_area_school
  - renovation_cost_per_area_school
  params:
  - id: renovation_potential
    value: 70.0
  - id: investment_lifetime
    value: 20
  - id: investment_cost
    value: 3.5
  - id: maintenance_cost
    value: 0.0
  - id: heat_saving
    value: 0.5
  - id: electricity_saving
    value: 0.0

- id: radiation_collectors_on_warm_water_system_school_wooden
  name_fi: 'Puukoulu: Säteilykeräimien asennus lämpimän käyttöveden järjestelmään'
  name_en: 'Wooden school: Installation of radiation collectors on warm water system'
  name: 'Träskola: Installation av strålsamlare på tappvattenarmaturer'
  type: energy_saving.BuildingEnergySavingAction
  quantity: fraction
  unit: '%'
  group: school
  output_nodes:
  - electricity_per_area_school
  - heat_per_area_school
  - renovation_cost_per_area_school
  params:
  - id: renovation_potential
    value: 30.0
  - id: investment_lifetime
    value: 20
  - id: investment_cost
    value: 3.5
  - id: maintenance_cost
    value: 0.0
  - id: heat_saving
    value: 0.5
  - id: electricity_saving
    value: 0.0

- id: heat_recovery_in_ventilation_school_stone
  name_fi: 'Kivikoulu: Lämmön talteenoton korvaaminen ilmanvaihdossa'
  name_en: 'Stone school: Replacement of heat recovery in ventilation'
  name: 'Stenskola: Byte av FTX-ventilation'
  type: energy_saving.BuildingEnergySavingAction
  quantity: fraction
  unit: '%'
  group: school
  output_nodes:
  - electricity_per_area_school
  - heat_per_area_school
  - renovation_cost_per_area_school
  params:
  - id: renovation_potential
    value: 52.0
  - id: investment_lifetime
    value: 40
  - id: investment_cost
    value: 235.0
  - id: maintenance_cost
    value: 0.0
  - id: heat_saving
    value: 10.0
  - id: electricity_saving
    value: 3.5

- id: heat_recovery_to_machine_ventilation_school_stone
  name_fi: 'Kivikoulu: Lämmön talteenoton lisäys koneelliseen ilmanvaihtoon'
  name_en: 'Stone school: Add heat recovery to machine ventilation'
  name: 'Stenskola: Byte från FT-ventilation till FTX-ventilation'
  type: energy_saving.BuildingEnergySavingAction
  quantity: fraction
  unit: '%'
  group: school
  output_nodes:
  - electricity_per_area_school
  - heat_per_area_school
  - renovation_cost_per_area_school
  params:
  - id: renovation_potential
    value: 5.0
  - id: investment_lifetime
    value: 40
  - id: investment_cost
    value: 295.0
  - id: maintenance_cost
    value: 0.0
  - id: heat_saving
    value: 22.0
  - id: electricity_saving
    value: 0.0

- id: heat_recovery_to_machine_ventilation_school_wooden
  name_fi: 'Puukoulu: Lämmön talteenoton lisäys koneelliseen ilmanvaihtoon'
  name_en: 'Wooden school: Add heat recovery to machine ventilation'
  name: 'Träskola: Byte från FT-ventilation till FTX-ventilation'
  type: energy_saving.BuildingEnergySavingAction
  quantity: fraction
  unit: '%'
  group: school
  output_nodes:
  - electricity_per_area_school
  - heat_per_area_school
  - renovation_cost_per_area_school
  params:
  - id: renovation_potential
    value: 2.0
  - id: investment_lifetime
    value: 40
  - id: investment_cost
    value: 272.0
  - id: maintenance_cost
    value: 0.0
  - id: heat_saving
    value: 17.0
  - id: electricity_saving
    value: 1.0

- id: modern_outdoor_lighting_school_stone
  name_fi: 'Kivikoulu: Moderni ulkoilmavalaistus'
  name_en: 'Stone school: Modern outdoor lighting'
  name: 'Stenskola: Modern utomhusbelysning'
  type: energy_saving.BuildingEnergySavingAction
  quantity: fraction
  unit: '%'
  group: school
  output_nodes:
  - electricity_per_area_school
  - heat_per_area_school
  - renovation_cost_per_area_school
  params:
  - id: renovation_potential
    value: 70.0
  - id: investment_lifetime
    value: 15
  - id: investment_cost
    value: 33.0
  - id: maintenance_cost
    value: 0.0
  - id: heat_saving
    value: 0.0
  - id: electricity_saving
    value: 1.0

- id: modern_outdoor_lighting_school_wooden
  name_fi: 'Puukoulu: Moderni ulkovalaistus'
  name_en: 'Wooden school: Modern outdoor lighting'
  name: 'Träskola: Modern utomhusbelysning'
  type: energy_saving.BuildingEnergySavingAction
  quantity: fraction
  unit: '%'
  group: school
  output_nodes:
  - electricity_per_area_school
  - heat_per_area_school
  - renovation_cost_per_area_school
  params:
  - id: renovation_potential
    value: 30.0
  - id: investment_lifetime
    value: 15
  - id: investment_cost
    value: 33.0
  - id: maintenance_cost
    value: 0.0
  - id: heat_saving
    value: 0.0
  - id: electricity_saving
    value: 1.0

- id: additional_wind_insulation_for_roof_school_stone
  name_fi: 'Kivikoulu: Katon lisätuulieristys'
  name_en: 'Stone school: Additional wind insulation for roof'
  name: 'Stenskola: Tilläggsisolering tak/vind'
  type: energy_saving.BuildingEnergySavingAction
  quantity: fraction
  unit: '%'
  group: school
  output_nodes:
  - electricity_per_area_school
  - heat_per_area_school
  - renovation_cost_per_area_school
  params:
  - id: renovation_potential
    value: 70.0
  - id: investment_lifetime
    value: 40
  - id: investment_cost
    value: 100.0
  - id: maintenance_cost
    value: 0.0
  - id: heat_saving
    value: 6.0
  - id: electricity_saving
    value: 0.0

- id: more_energy_efficient_windows_school_stone
  name_fi: 'Kivikoulu: Vaihda energiatehokkaampiin ikkunoihin'
  name_en: 'Stone school: Switch to more energy efficient windows'
  name: 'Stenskola: Byte till mer energieffektiva fönster'
  type: energy_saving.BuildingEnergySavingAction
  quantity: fraction
  unit: '%'
  group: school
  output_nodes:
  - electricity_per_area_school
  - heat_per_area_school
  - renovation_cost_per_area_school
  params:
  - id: renovation_potential
    value: 70.0
  - id: investment_lifetime
    value: 40
  - id: investment_cost
    value: 307.0
  - id: maintenance_cost
    value: 0.0
  - id: heat_saving
    value: 12.0
  - id: electricity_saving
    value: 0.0

- id: machine_exh_to_machine_vent_with_heat_recovery_school_stone
  name_fi: 'Kivikoulu: Vaihto koneellisesta poistosta koneelliseen ilmanvaihtoon ja
    lämmön talteenottoon'
  name_en: 'Stone school: Switch from machine exhaust to machine ventilation with
    heat recovery'
  name: 'Stenskola: Byte från F-ventilation till FTX-ventilation'
  type: energy_saving.BuildingEnergySavingAction
  quantity: fraction
  unit: '%'
  group: school
  output_nodes:
  - electricity_per_area_school
  - heat_per_area_school
  - renovation_cost_per_area_school
  params:
  - id: renovation_potential
    value: 11.0
  - id: investment_lifetime
    value: 40
  - id: investment_cost
    value: 688.0
  - id: maintenance_cost
    value: 0.0
  - id: heat_saving
    value: 30.0
  - id: electricity_saving
    value: -2.5

- id: machine_exh_to_machine_vent_with_heat_recovery_school_wooden
  name_fi: 'Puukoulu: Vaihto koneellisesta poistosta koneelliseen ilmanvaihtoon ja
    lämmön talteenottoon'
  name_en: 'Wooden school: Switch from machine exhaust to machine ventilation with
    heat recovery'
  name: 'Träskola: Byte F-ventilation till FTX-ventilation'
  type: energy_saving.BuildingEnergySavingAction
  quantity: fraction
  unit: '%'
  group: school
  output_nodes:
  - electricity_per_area_school
  - heat_per_area_school
  - renovation_cost_per_area_school
  params:
  - id: renovation_potential
    value: 5.0
  - id: investment_lifetime
    value: 40
  - id: investment_cost
    value: 688.0
  - id: maintenance_cost
    value: 0.0
  - id: heat_saving
    value: 30.0
  - id: electricity_saving
    value: -2.5

- id: more_energy_efficient_windows_school_wooden
  name_fi: 'Puukoulu: Vaihto energiatehokkaampiin ikkunoihin'
  name_en: 'Wooden school: Switch to more energy efficient windows'
  name: 'Träskola: Byte till mer energieffektiva fönster'
  type: energy_saving.BuildingEnergySavingAction
  quantity: fraction
  unit: '%'
  group: school
  output_nodes:
  - electricity_per_area_school
  - heat_per_area_school
  - renovation_cost_per_area_school
  params:
  - id: renovation_potential
    value: 30.0
  - id: investment_lifetime
    value: 40
  - id: investment_cost
    value: 532.0
  - id: maintenance_cost
    value: 0.0
  - id: heat_saving
    value: 16.0
  - id: electricity_saving
    value: 1.0

- id: more_energy_efficient_lighting_school_stone
  name_fi: 'Kivikoulu: Energiatehokkaampi valaistus'
  name_en: 'Stone school: More energy efficient lighting'
  name: 'Stenskola: Mer energieffektiv belysning'
  type: energy_saving.BuildingEnergySavingAction
  quantity: fraction
  unit: '%'
  group: school
  output_nodes:
  - electricity_per_area_school
  - heat_per_area_school
  - renovation_cost_per_area_school
  params:
  - id: renovation_potential
    value: 70.0
  - id: investment_lifetime
    value: 15
  - id: investment_cost
    value: 180.0
  - id: maintenance_cost
    value: 0.0
  - id: heat_saving
    value: -3.0
  - id: electricity_saving
    value: 5.0

- id: more_energy_efficient_lighting_school_wooden
  name_fi: 'Puukoulu: Energiatehokkaampi valaistus'
  name_en: 'Wooden school: More energy efficient lighting'
  name: 'Träskola: Mer energieffektiv belysning'
  type: energy_saving.BuildingEnergySavingAction
  quantity: fraction
  unit: '%'
  group: school
  output_nodes:
  - electricity_per_area_school
  - heat_per_area_school
  - renovation_cost_per_area_school
  params:
  - id: renovation_potential
    value: 30.0
  - id: investment_lifetime
    value: 15
  - id: investment_cost
    value: 180.0
  - id: maintenance_cost
    value: 0.0
  - id: heat_saving
    value: -3.0
  - id: electricity_saving
    value: 5.0

pages:
- id: home
  name: Grön logik -projekt
  path: /
  type: emission
  outcome_node: net_emissions
  lead_title_fi: Grön logik -projektin päästöskenaariot
  lead_title_en: Grön logik project's emission scenarios
  lead_title: Projekt Grön logiks utsläppsscenarion
  lead_paragraph_fi: Grön logik -projekti tarkastelee rakennusten energiankulutusta
    ja eri toimien vaikutusta sen kautta ilmastopäästöihin.
  lead_paragraph_en: Grön logik project examines the energy consumption of buildings
    and how different actions reduce it and thus climate emissions.
  lead_paragraph: Grön logik projektet undersöker byggnaders energiförbrukning och
    hur olika åtgärder minskar det och därmed klimatutsläppen.
- id: about
  name: About calculations
  path: /about
<<<<<<< HEAD
=======
  type: outcome
  outcome_node: net_emissions
>>>>>>> 58c2d49d
  lead_title_en: About calculations
  lead_paragraph_en: 'https://data-88e.github.io/textbook/content/12-environmental/textbook1.html
    https://www.nepp.se/pdf/Det_kr%C3%A4vs_stora_investeringar.pdf
    https://www.energiforetagen.se/energifakta/miljo-och-klimat/elens-miljopaverkan/vaxthuseffekten/
    https://smed.se/luft-och-klimat/4708?fbclid=IwAR1mhwqqEHH4h2NuRr8P7KlENuPxWRLmYAMeQ3r1fTmgPOhTRw0Cdh2UJJ0
    https://www.energiforetagen.se/energifakta/miljo-och-klimat/
    NPV Kostnads-besparing: I×(1−(1÷(1+Q$41))^Q$44)÷(1−(1÷(1+Q$41)))
    Proof: If you denote a = 1/(1+r) where r is discount rate, you can solve
    sum a^n, n=0 to k = (a^(k+1)-1)/(a-1)
    https://www.wolframalpha.com/input?i=sum+a%5En%2C+n%3D0+to+k
    (You can check the formula by polynomial division, and you get a^k+a^(k-1)+...+a+1).'

scenarios:
- id: baseline
  name_fi: Perusura, ei toimia
  name_en: Baseline, no actions
  name: Baslinje, inga åtgärder
  all_actions_enabled: false

- id: default
  default: true
  name_fi: Yhteiskunnalliset kustannukset, kaikki toimet
  name_en: Social costs, all actions
  name: Sociala kostnader, alla åtgärder
  all_actions_enabled: true
  params:
  - id: include_energy_taxes
    value: false
  - id: include_co2
    value: true
  - id: include_health
    value: true
  - id: include_el_avoided
    value: true
  - id: discount_rate
    value: 3.5
  - id: avoided_electricity_capacity_price
    value: 0.4
  - id: heat_co2_ef
    value: 52
  - id: electricity_co2_ef
    value: 93.2
  - id: renovation_rate_baseline
    value: 0.5
  - id: price_of_co2
    value: 6450
  - id: price_of_co2_annual_change
    value: 3
  - id: price_of_electricity
    value: 0.670
  - id: price_of_electricity_annual_change
    value: 0
  - id: price_of_heat
    value: 0.6944
  - id: price_of_heat_annual_change
    value: 0
  - id: improved_ventilation_single_family.enabled
    value: false

- id: private_costs
  name_fi: Vain yksilölliset kustannukset, kaikki toimet
  name_en: Only private costs costs, all actions
  name: Privata kostnader, alla åtgärder
  all_actions_enabled: true
  params:
  - id: include_energy_taxes
    value: true
  - id: include_co2
    value: false
  - id: include_health
    value: false
  - id: include_el_avoided
    value: false
  - id: discount_rate
    value: 3.5
  - id: avoided_electricity_capacity_price
    value: 0.4
  - id: heat_co2_ef
    value: 52
  - id: electricity_co2_ef
    value: 93.2
  - id: renovation_rate_baseline
    value: 0.5
  - id: price_of_co2
    value: 6450
  - id: price_of_co2_annual_change
    value: 3
  - id: price_of_electricity
    value: 0.670
  - id: price_of_electricity_annual_change
    value: 0
  - id: price_of_heat
    value: 0.6944
  - id: price_of_heat_annual_change
    value: 0
  - id: improved_ventilation_single_family.enabled
    value: false

- id: investment_costs
  name_fi: Vain investointikustannukset, kaikki toimet
  name_en: Only investment costs, all actions
  name: Bara investeringkostnader, alla åtgärder
  all_actions_enabled: true
  params:
  - id: include_energy_taxes
    value: false
  - id: include_co2
    value: false
  - id: include_health
    value: false
  - id: include_el_avoided
    value: false
  - id: discount_rate
    value: 3.5
  - id: avoided_electricity_capacity_price
    value: 0.4
  - id: heat_co2_ef
    value: 52
  - id: electricity_co2_ef
    value: 93.2
  - id: renovation_rate_baseline
    value: 0.5
  - id: price_of_co2
    value: 6450
  - id: price_of_co2_annual_change
    value: 3
  - id: price_of_electricity
    value: 0
  - id: price_of_electricity_annual_change
    value: 0
  - id: price_of_heat
    value: 0
  - id: price_of_heat_annual_change
    value: 0
  - id: improved_ventilation_single_family.enabled
    value: false
  - id: price_of_electricity.added_value_tax
    value: 0
  - id: price_of_electricity.network_price
    value: 0
  - id: price_of_electricity.handling_fee
    value: 0
  - id: price_of_electricity.certificate
    value: 0
  - id: price_of_electricity.energy_tax
    value: 0


#    - id: optimal
#      default: true
#      name_fi: Vain kustannustehokkaat toimet
#      name_en: Only cost-effective actions
#      name: Bara kosteffektiva åtgärder
#      all_actions_enabled: true
#      params:
#      - id: f_heat_pump.enabled
#        value: False
#      - id: additional.facade_insulation.enabled
#        value: False
#      - id: window_replacement.enabled
#        value: False
#      - id: facade_insulation_single_family.enabled
#        value: False
#      - id: upgrade_to_ftx_ventilation_single_family.enabled
#        value: False<|MERGE_RESOLUTION|>--- conflicted
+++ resolved
@@ -3178,11 +3178,8 @@
 - id: about
   name: About calculations
   path: /about
-<<<<<<< HEAD
-=======
   type: outcome
   outcome_node: net_emissions
->>>>>>> 58c2d49d
   lead_title_en: About calculations
   lead_paragraph_en: 'https://data-88e.github.io/textbook/content/12-environmental/textbook1.html
     https://www.nepp.se/pdf/Det_kr%C3%A4vs_stora_investeringar.pdf
